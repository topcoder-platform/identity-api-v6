--- conflicted
+++ resolved
@@ -458,7 +458,7 @@
   roles?: any[]; // Simplified for now
   profiles?: UserProfileDto[]; // Social/SSO profiles
   mfaEnabled?: boolean;
-  emailActive?: boolean; // changed from emailVerified to match legacy
+  emailVerified?: boolean;
   createdAt?: string;
   modifiedAt?: string; // should use modifiedAt to match legacy
   // Add other fields as needed based on FieldSelector
@@ -521,8 +521,6 @@
 
 // Placeholder DTO for user search queries
 export class UserSearchQueryDto {
-<<<<<<< HEAD
-=======
   @IsString()
   @IsOptional()
   @ApiPropertyOptional({
@@ -550,7 +548,6 @@
   })
   email?: string;
 
->>>>>>> c8c5fcfd
   @IsInt()
   @Min(1)
   @IsOptional()
@@ -579,16 +576,6 @@
     description: 'comma-separated list of fields to include in response',
   })
   selector?: string;
-
-  @IsString()
-  @IsOptional()
-  @ApiPropertyOptional({
-    name: 'sortBy',
-    type: String,
-    description:
-      'Request query filter, e.g.: /api/va1/stories?filter=URLENCODE(param1=filter_a&param2=filter_b&....)',
-  })
-  filter?: string;
 }
 
 // --- Added for UserController.deleteSSOUserLogin ---
