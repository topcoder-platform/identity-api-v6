import { Module } from '@nestjs/common';
import { ConfigModule, ConfigService } from '@nestjs/config';
import { CacheModule } from '@nestjs/cache-manager';
import { redisStore } from 'cache-manager-ioredis';
import { EventModule } from './shared/event/event.module';
import { RoleModule } from './api/role/role.module';
import { AuthModule } from './core/auth/auth.module';
import { UserModule } from './api/user/user.module';
import { GroupModule } from './api/group/group.module';
import { MemberPrismaModule } from './shared/member-prisma/member-prisma.module';
import { AuthorizationModule } from './api/authorization/authorization.module';
import { IdentityProviderModule } from './api/identity-provider/identity-provider.module';

@Module({
  imports: [
    ConfigModule.forRoot({
      isGlobal: true,
      envFilePath: '.env',
    }),
    CacheModule.registerAsync({
      isGlobal: true,
      imports: [ConfigModule],
      useFactory: (configService: ConfigService) => ({
        store: redisStore,
        host: configService.get<string>('REDIS_HOST', '127.0.0.1'),
        port: configService.get<number>('REDIS_PORT', 6379),
        ttl: 30 * 24 * 60 * 60 * 1000, // Default TTL: 30 days in milliseconds
        // password: configService.get<string>('REDIS_PASSWORD'),
        // db: configService.get<number>('REDIS_DB', 0),
      }),
      inject: [ConfigService],
    }),
    EventModule,
    AuthModule,
    // CoreModule,
    // SharedModule,
    // --> Add API modules here <--
    // UserModule,
    MemberPrismaModule,
    RoleModule,
    UserModule,
    GroupModule,
    AuthorizationModule,
<<<<<<< HEAD
=======
    IdentityProviderModule,
>>>>>>> acd5b614
  ],
  controllers: [], // No root controller
  providers: [], // No root service
})
export class AppModule {}<|MERGE_RESOLUTION|>--- conflicted
+++ resolved
@@ -41,10 +41,7 @@
     UserModule,
     GroupModule,
     AuthorizationModule,
-<<<<<<< HEAD
-=======
     IdentityProviderModule,
->>>>>>> acd5b614
   ],
   controllers: [], // No root controller
   providers: [], // No root service
