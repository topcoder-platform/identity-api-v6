--- conflicted
+++ resolved
@@ -114,19 +114,8 @@
 
   // --- Core User Methods ---
 
-  /**
-   * Find users.  Results are filtered using query.filter.  For pagination, query.offset and query.limit is used.
-   * Currently, sort/ordering is not supported.
-   * @param query The query details
-   * @returns users based on query
-   */
   async findUsers(query: UserSearchQueryDto): Promise<UserModel[]> {
     this.logger.debug(`Finding users with query: ${JSON.stringify(query)}`);
-<<<<<<< HEAD
-    const whereClause: Prisma.userWhereInput = this.buildUserWhereClause(
-      query.filter,
-    );
-=======
     const { handle, email } = this.extractSearchFilters(query);
     const whereClause: Prisma.userWhereInput = {};
     if (handle) {
@@ -142,7 +131,6 @@
       };
     }
 
->>>>>>> c8c5fcfd
     try {
       const users = await this.prismaClient.user.findMany({
         where: whereClause,
@@ -195,48 +183,6 @@
     }
   }
 
-<<<<<<< HEAD
-  private buildUserWhereClause(filter: string): Prisma.userWhereInput {
-    this.logger.log(`[findUsers] Filters received: ${filter}`);
-    const whereClause: Prisma.userWhereInput = {};
-    if (!filter || filter.length === 0) {
-      return whereClause; // No filters, return empty clause
-    }
-    // parse filters
-    // is there a need to decode here?
-    const filterMap = new Map<string, string>();
-    filter.split('&').forEach((pair) => {
-      const [key, value] = pair.split('=');
-      if (key && value) {
-        filterMap.set(key, decodeURIComponent(value));
-      }
-    });
-    // only include those that are supported
-    // currently supported: id, handle, email, status (active)
-    if (filterMap.has('id')) {
-      whereClause.user_id = filterMap.get('id') as unknown as number;
-    }
-    if (filterMap.has('handle')) {
-      whereClause.handle_lower = filterMap.get('handle').toLowerCase();
-    }
-    if (filterMap.has('email')) {
-      whereClause.user_email_xref = {
-        some: {
-          email: {
-            address: { equals: filterMap.get('email'), mode: 'insensitive' },
-          },
-        },
-      };
-    }
-    if (filterMap.has('active')) {
-      whereClause.status =
-        filterMap.get('active').toLowerCase() === 'true'
-          ? MemberStatus.ACTIVE
-          : MemberStatus.UNVERIFIED;
-    }
-
-    return whereClause;
-=======
   private extractSearchFilters(
     query: UserSearchQueryDto,
   ): { handle?: string; email?: string } {
@@ -311,7 +257,6 @@
       }
     }
     return undefined;
->>>>>>> c8c5fcfd
   }
 
   async findUserById(userId: number): Promise<UserModel | null> {
@@ -1525,9 +1470,9 @@
         `Successfully updated status for user ${userId} from ${oldStatus} to ${normalizedNewStatus}`,
       );
 
-      // create user achivement
+      // create user achievement
       if (CommonUtils.validateString(comment)) {
-        await this.createUserAchivement(userId, comment);
+        await this.createUserAchievement(userId, comment);
       }
       // activate email
       const primaryEmailRecord = await this.prismaClient.email.findFirst({
@@ -1660,7 +1605,7 @@
     }
   }
 
-  async createUserAchivement(userId: number, comment: string) {
+  async createUserAchievement(userId: number, comment: string) {
     try {
       const now = new Date();
       await this.prismaClient.user_achievement.create({
