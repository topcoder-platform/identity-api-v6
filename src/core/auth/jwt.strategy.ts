--- conflicted
+++ resolved
@@ -176,19 +176,8 @@
 
     this.logger.debug(`[JwtStrategy] Cache miss for user/sub ${ck}.`);
 
-<<<<<<< HEAD
     if (userId) {
       // handling if userId is present
-=======
-    // 2. Fetch roles and determine admin status from DB (if not cached)
-    let dbRoles: string[] = [];
-    let isAdmin = false;
-    try {
-      const result = await this.fetchUserRolesAndAdminStatusFromDb(userId);
-      this.logger.debug(`[JwtStrategy] DB fetch result for user ${userId}: ${JSON.stringify(result)}`);
-      dbRoles = result.roles;
-      isAdmin = result.isAdmin;
->>>>>>> c8c5fcfd
       this.logger.debug(
         `[JwtStrategy] Extracted userId: ${userId}. Fetching roles from DB.`,
       ); // Log extracted userId
